--- conflicted
+++ resolved
@@ -1,7 +1,5 @@
 # Changelog
 
-<<<<<<< HEAD
-=======
 ## v0.10.9
 
 - [d852028](/d85202890ef6e8f96a40560b6eafb6709910bcff) - Update README.md, 2024-02-09 by *Guillaume Chervet*
@@ -22,7 +20,6 @@
 - [1f0f9dc](/1f0f9dc48903ba29f951d9d6d3786b88cf545dca) - Update README.md, 2024-02-09 by *Guillaume Chervet*
 
 
->>>>>>> ecb99087
 ## v0.10.5
 
 - [6e79693](/6e796936bbc8c4fef90127f51c2946406b2a1421) - fix(webapp): build webapp latest, 2024-02-04 by *Guillaume Chervet*
@@ -335,29 +332,3 @@
 
 - [eb54553](/eb54553e08a859c91f7d8b2dba242210a7cc47b6) - updateupdate, 2023-04-14 by *Guillaume Chervet*
 
-<<<<<<< HEAD
-
-## v0.0.21
-
-- [71ad2c6](/71ad2c68fe7c449e723ea95105e859b5b219720c) - test build a updatepackages, 2023-04-14 by *Guillaume Chervet*
-
-
-## v0.0.20
-
-- [e64ca5d](/e64ca5dd5ee0b35c53fbd3e0a73ba492d54fc27c) - Update python-ci.yml, 2023-04-14 by *Guillaume Chervet*
-
-
-## v0.0.19
-
-- [abd10dd](/abd10ddd416435509d61c07e028d68d49a7611d9) - Update python-ci.yml, 2023-04-13 by *Guillaume Chervet*
-- [987cfbd](/987cfbd9b7074a9796bbb5191d2d2f3c8a578892) - Update python-ci.yml, 2023-04-13 by *Guillaume Chervet*
-- [f42a3ac](/f42a3ac7674362e50aad1ca83de5c069e709d95a) - Update python-ci.yml, 2023-04-13 by *Guillaume Chervet*
-- [ed0fb0e](/ed0fb0eb2d4cc1e8287e560a296939a586ee88bf) - Update python-ci.yml, 2023-04-13 by *Guillaume Chervet*
-
-
-## v0.0.18
-
-- [c2ed120](/c2ed1208728e5c3305460cc8bc53594da54a62e5) - Update python-ci.yml, 2023-04-13 by *Guillaume Chervet*
-
-=======
->>>>>>> ecb99087
